--- conflicted
+++ resolved
@@ -20,11 +20,7 @@
             torch.nn.ReLU()
         )
         self.out = torch.nn.Sequential(
-<<<<<<< HEAD
-            torch.nn.Linear(odim * ((idim - 1) // 4), odim),
-=======
             torch.nn.Linear(odim * (((idim - 1) // 2 - 1) // 2), odim),
->>>>>>> 76d04923
             PositionalEncoding(odim, dropout_rate)
         )
 
